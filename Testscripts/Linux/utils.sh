--- conflicted
+++ resolved
@@ -3568,7 +3568,6 @@
 	LogMsg "Running on platform: $PLATFORM"
 }
 
-<<<<<<< HEAD
 # This function returns name of vf pair against specific synthetic interface
 function get_vf_name() {
 	if [ -z "${1}" ]; then
@@ -3603,8 +3602,8 @@
 			echo "${vf_if}"
 		fi
 	done
-
-=======
+}
+
 # Run ssh command
 # $1 == ips
 # $2 == command
@@ -3623,5 +3622,4 @@
 			ssh "${ip}" "${cmd}"
 		fi
 	done
->>>>>>> 7a060fab
 }